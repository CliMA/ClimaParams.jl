--- conflicted
+++ resolved
@@ -1,11 +1,7 @@
 name = "ClimaParams"
 uuid = "5c42b081-d73a-476f-9059-fd94b934656c"
 authors = ["Climate Modeling Alliance"]
-<<<<<<< HEAD
-version = "1.0.4"
-=======
 version = "1.0.7"
->>>>>>> d6519f39
 
 [deps]
 Dates = "ade2ca70-3891-5945-98fb-dc099432e06a"
